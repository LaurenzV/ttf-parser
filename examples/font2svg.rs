use std::io::Write;
use std::path::PathBuf;

use ttf_parser as ttf;

const FONT_SIZE: f64 = 128.0;
const COLUMNS: u32 = 100;

const HELP: &str = "\
Usage:
    font2svg font.ttf out.svg
    font2svg --variations 'wght:500;wdth:200' font.ttf out.svg
    font2svg --colr-palette 1 colr-font.ttf out.svg
";

struct Args {
    #[allow(dead_code)]
    variations: Vec<ttf::Variation>,
    colr_palette: u16,
    ttf_path: PathBuf,
    svg_path: PathBuf,
}

fn main() {
    let args = match parse_args() {
        Ok(v) => v,
        Err(e) => {
            eprintln!("Error: {}.", e);
            print!("{}", HELP);
            std::process::exit(1);
        }
    };

    if let Err(e) = process(args) {
        eprintln!("Error: {}.", e);
        std::process::exit(1);
    }
}

fn parse_args() -> Result<Args, Box<dyn std::error::Error>> {
    let mut args = pico_args::Arguments::from_env();

    if args.contains(["-h", "--help"]) {
        print!("{}", HELP);
        std::process::exit(0);
    }

    let variations = args.opt_value_from_fn("--variations", parse_variations)?;
    let colr_palette: u16 = args.opt_value_from_str("--colr-palette")?.unwrap_or(0);
    let free = args.finish();
    if free.len() != 2 {
        return Err("invalid number of arguments".into());
    }

    Ok(Args {
        variations: variations.unwrap_or_default(),
        colr_palette,
        ttf_path: PathBuf::from(&free[0]),
        svg_path: PathBuf::from(&free[1]),
    })
}

fn parse_variations(s: &str) -> Result<Vec<ttf::Variation>, &'static str> {
    let mut variations = Vec::new();
    for part in s.split(';') {
        let mut iter = part.split(':');

        let axis = iter.next().ok_or("failed to parse a variation")?;
        let axis = ttf::Tag::from_bytes_lossy(axis.as_bytes());

        let value = iter.next().ok_or("failed to parse a variation")?;
        let value: f32 = value.parse().map_err(|_| "failed to parse a variation")?;

        variations.push(ttf::Variation { axis, value });
    }

    Ok(variations)
}

fn process(args: Args) -> Result<(), Box<dyn std::error::Error>> {
    let font_data = std::fs::read(&args.ttf_path)?;

    // Exclude IO operations.
    let now = std::time::Instant::now();

    #[allow(unused_mut)]
    let mut face = ttf::Face::parse(&font_data, 0)?;
    if face.is_variable() {
        #[cfg(feature = "variable-fonts")]
        {
            for variation in args.variations {
                face.set_variation(variation.axis, variation.value)
                    .ok_or("failed to create variation coordinates")?;
            }
        }
    }

    if face.tables().colr.is_some() {
        if let Some(total) = face.color_palettes() {
            if args.colr_palette >= total.get() {
                return Err(format!("only {} palettes are available", total).into());
            }
        }
    }

    let units_per_em = face.units_per_em();
    let scale = FONT_SIZE / units_per_em as f64;

    let cell_size = face.height() as f64 * FONT_SIZE / units_per_em as f64;
    let rows = (face.number_of_glyphs() as f64 / COLUMNS as f64).ceil() as u32;

    let mut svg = xmlwriter::XmlWriter::with_capacity(
        face.number_of_glyphs() as usize * 512,
        xmlwriter::Options::default(),
    );
    svg.start_element("svg");
    svg.write_attribute("xmlns", "http://www.w3.org/2000/svg");
    svg.write_attribute("xmlns:xlink", "http://www.w3.org/1999/xlink");
    svg.write_attribute_fmt(
        "viewBox",
        format_args!(
            "{} {} {} {}",
            0,
            0,
            cell_size * COLUMNS as f64,
            cell_size * rows as f64
        ),
    );

    draw_grid(face.number_of_glyphs(), cell_size, &mut svg);

    let mut path_buf = String::with_capacity(256);
    let mut row = 0;
    let mut column = 0;
    let mut gradient_index = 1;
    for id in 0..face.number_of_glyphs() {
        let gid = ttf::GlyphId(id);
        let x = column as f64 * cell_size;
        let y = row as f64 * cell_size;

        svg.start_element("text");
        svg.write_attribute("x", &(x + 2.0));
        svg.write_attribute("y", &(y + cell_size - 4.0));
        svg.write_attribute("font-size", "36");
        svg.write_attribute("fill", "gray");
        svg.write_text_fmt(format_args!("{}", &id));
        svg.end_element();

        if face.tables().colr.is_some() {
            if face.is_color_glyph(gid) {
                color_glyph(
                    x,
                    y,
                    &face,
                    args.colr_palette,
                    gid,
                    cell_size,
                    scale,
<<<<<<< HEAD
                    &mut gradient_index,
=======
>>>>>>> cbe2d738
                    &mut svg,
                    &mut path_buf,
                );
            }
        } else if let Some(img) = face.glyph_raster_image(gid, std::u16::MAX) {
            svg.start_element("image");
            svg.write_attribute("x", &(x + 2.0 + img.x as f64));
            svg.write_attribute("y", &(y - img.y as f64));
            svg.write_attribute("width", &img.width);
            svg.write_attribute("height", &img.height);
            svg.write_attribute_raw("xlink:href", |buf| {
                buf.extend_from_slice(b"data:image/png;base64, ");

                let mut enc = base64::write::EncoderWriter::new(buf, base64::STANDARD);
                enc.write_all(img.data).unwrap();
                enc.finish().unwrap();
            });
            svg.end_element();
        } else if let Some(img) = face.glyph_svg_image(gid) {
            svg.start_element("image");
            svg.write_attribute("x", &(x + 2.0));
            svg.write_attribute("y", &(y + cell_size));
            svg.write_attribute("width", &cell_size);
            svg.write_attribute("height", &cell_size);
            svg.write_attribute_raw("xlink:href", |buf| {
                buf.extend_from_slice(b"data:image/svg+xml;base64, ");

                let mut enc = base64::write::EncoderWriter::new(buf, base64::STANDARD);
                enc.write_all(img.data).unwrap();
                enc.finish().unwrap();
            });
            svg.end_element();
        } else {
            glyph_to_path(x, y, &face, gid, cell_size, scale, &mut svg, &mut path_buf);
        }

        column += 1;
        if column == COLUMNS {
            column = 0;
            row += 1;
        }
    }

    println!("Elapsed: {}ms", now.elapsed().as_micros() as f64 / 1000.0);

    std::fs::write(&args.svg_path, &svg.end_document())?;

    Ok(())
}

fn draw_grid(n_glyphs: u16, cell_size: f64, svg: &mut xmlwriter::XmlWriter) {
    let columns = COLUMNS;
    let rows = (n_glyphs as f64 / columns as f64).ceil() as u32;

    let width = columns as f64 * cell_size;
    let height = rows as f64 * cell_size;

    svg.start_element("path");
    svg.write_attribute("fill", "none");
    svg.write_attribute("stroke", "black");
    svg.write_attribute("stroke-width", "5");

    let mut path = String::with_capacity(256);

    use std::fmt::Write;
    let mut x = 0.0;
    for _ in 0..=columns {
        write!(&mut path, "M {} {} L {} {} ", x, 0.0, x, height).unwrap();
        x += cell_size;
    }

    let mut y = 0.0;
    for _ in 0..=rows {
        write!(&mut path, "M {} {} L {} {} ", 0.0, y, width, y).unwrap();
        y += cell_size;
    }

    path.pop();

    svg.write_attribute("d", &path);
    svg.end_element();
}

struct Builder<'a>(&'a mut String);

impl Builder<'_> {
    fn finish(&mut self) {
        if !self.0.is_empty() {
            self.0.pop(); // remove trailing space
        }
    }
}

impl ttf::OutlineBuilder for Builder<'_> {
    fn move_to(&mut self, x: f32, y: f32) {
        use std::fmt::Write;
        write!(self.0, "M {} {} ", x, y).unwrap()
    }

    fn line_to(&mut self, x: f32, y: f32) {
        use std::fmt::Write;
        write!(self.0, "L {} {} ", x, y).unwrap()
    }

    fn quad_to(&mut self, x1: f32, y1: f32, x: f32, y: f32) {
        use std::fmt::Write;
        write!(self.0, "Q {} {} {} {} ", x1, y1, x, y).unwrap()
    }

    fn curve_to(&mut self, x1: f32, y1: f32, x2: f32, y2: f32, x: f32, y: f32) {
        use std::fmt::Write;
        write!(self.0, "C {} {} {} {} {} {} ", x1, y1, x2, y2, x, y).unwrap()
    }

    fn close(&mut self) {
        self.0.push_str("Z ")
    }
}

fn glyph_to_path(
    x: f64,
    y: f64,
    face: &ttf::Face,
    glyph_id: ttf::GlyphId,
    cell_size: f64,
    scale: f64,
    svg: &mut xmlwriter::XmlWriter,
    path_buf: &mut String,
) {
    path_buf.clear();
    let mut builder = Builder(path_buf);
    let bbox = match face.outline_glyph(glyph_id, &mut builder) {
        Some(v) => v,
        None => return,
    };
    builder.finish();

    let bbox_w = (bbox.x_max as f64 - bbox.x_min as f64) * scale;
    let dx = (cell_size - bbox_w) / 2.0;
    let y = y + cell_size + face.descender() as f64 * scale;

    let transform = format!("matrix({} 0 0 {} {} {})", scale, -scale, x + dx, y);

    svg.start_element("path");
    svg.write_attribute("d", path_buf);
    svg.write_attribute("transform", &transform);
    svg.end_element();

    {
        let bbox_h = (bbox.y_max as f64 - bbox.y_min as f64) * scale;
        let bbox_x = x + dx + bbox.x_min as f64 * scale;
        let bbox_y = y - bbox.y_max as f64 * scale;

        svg.start_element("rect");
        svg.write_attribute("x", &bbox_x);
        svg.write_attribute("y", &bbox_y);
        svg.write_attribute("width", &bbox_w);
        svg.write_attribute("height", &bbox_h);
        svg.write_attribute("fill", "none");
        svg.write_attribute("stroke", "green");
        svg.end_element();
    }
}

// NOTE: this is not a feature-full implementation and just a demo.
struct GlyphPainter<'a> {
    face: &'a ttf::Face<'a>,
    svg: &'a mut xmlwriter::XmlWriter,
    path_buf: &'a mut String,
    gradient_index: usize,
    palette_index: u16,
    transform: ttf::Transform,
    outline_transform: ttf::Transform,
    transforms_stack: Vec<ttf::Transform>,
}

impl GlyphPainter<'_> {
    fn write_gradient_stops(&mut self, stops: ttf::colr::GradientStopsIter) {
        for stop in stops {
            self.svg.start_element("stop");
            self.svg.write_attribute("offset", &stop.stop_offset);
            self.svg.write_color_attribute("stop-color", stop.color);
            let opacity = f32::from(stop.color.alpha) / 255.0;
            self.svg.write_attribute("stop-opacity", &opacity);
            self.svg.end_element();
        }
    }
}

<<<<<<< HEAD
impl<'a> ttf::colr::Painter<'a> for GlyphPainter<'a> {
=======
impl ttf::colr::Painter for GlyphPainter<'_> {
>>>>>>> cbe2d738
    fn outline(&mut self, glyph_id: ttf::GlyphId) {
        self.path_buf.clear();
        let mut builder = Builder(self.path_buf);
        match self.face.outline_glyph(glyph_id, &mut builder) {
            Some(v) => v,
            None => return,
        };
        builder.finish();
<<<<<<< HEAD

        // We have to write outline using the current transform.
        self.outline_transform = self.transform;
    }

    fn paint_foreground(&mut self) {
        // The caller must provide this color. We simply fallback to black.
        self.paint_color(ttf::colr::BgraColor::new(0, 0, 0, 255));
    }

    fn paint_color(&mut self, color: ttf::colr::BgraColor) {
=======
    }

    fn paint_foreground(&mut self) {
        // The caller must provide this color. We simply fallback to black.
        self.paint_color(ttf::RgbaColor::new(0, 0, 0, 255));
    }

    fn paint_color(&mut self, color: ttf::RgbaColor) {
>>>>>>> cbe2d738
        self.svg.start_element("path");
        self.svg.write_color_attribute("fill", color);
        let opacity = f32::from(color.alpha) / 255.0;
        self.svg.write_attribute("fill-opacity", &opacity);
        self.svg
            .write_transform_attribute("transform", self.outline_transform);
        self.svg.write_attribute("d", self.path_buf);
        self.svg.end_element();
    }
<<<<<<< HEAD

    fn paint_linear_gradient(&mut self, gradient: ttf::colr::LinearGradient<'a>) {
        let gradient_id = format!("lg{}", self.gradient_index);
        self.gradient_index += 1;

        // TODO: We ignore x2, y2. Have to apply them somehow.
        self.svg.start_element("linearGradient");
        self.svg.write_attribute("id", &gradient_id);
        self.svg.write_attribute("x1", &gradient.x0);
        self.svg.write_attribute("y1", &gradient.y0);
        self.svg.write_attribute("x2", &gradient.x1);
        self.svg.write_attribute("y2", &gradient.y1);
        self.svg.write_attribute("gradientUnits", &"userSpaceOnUse");
        self.svg.write_spread_method_attribute(gradient.extend);
        self.svg
            .write_transform_attribute("gradientTransform", self.transform);
        self.write_gradient_stops(gradient.stops(self.palette_index));
        self.svg.end_element();

        self.svg.start_element("path");
        self.svg
            .write_attribute_fmt("fill", format_args!("url(#{})", gradient_id));
        self.svg
            .write_transform_attribute("transform", self.outline_transform);
        self.svg.write_attribute("d", self.path_buf);
        self.svg.end_element();
    }

    fn paint_radial_gradient(&mut self, gradient: ttf::colr::RadialGradient<'a>) {
        let gradient_id = format!("rg{}", self.gradient_index);
        self.gradient_index += 1;

        self.svg.start_element("radialGradient");
        self.svg.write_attribute("id", &gradient_id);
        self.svg.write_attribute("cx", &gradient.x1);
        self.svg.write_attribute("cy", &gradient.y1);
        self.svg.write_attribute("r", &gradient.r1);
        self.svg.write_attribute("fr", &gradient.r0);
        self.svg.write_attribute("fx", &gradient.x0);
        self.svg.write_attribute("fy", &gradient.y0);
        self.svg.write_attribute("gradientUnits", &"userSpaceOnUse");
        self.svg.write_spread_method_attribute(gradient.extend);
        self.svg
            .write_transform_attribute("gradientTransform", self.transform);
        self.write_gradient_stops(gradient.stops(self.palette_index));
        self.svg.end_element();

        self.svg.start_element("path");
        self.svg
            .write_attribute_fmt("fill", format_args!("url(#{})", gradient_id));
        self.svg
            .write_transform_attribute("transform", self.outline_transform);
        self.svg.write_attribute("d", self.path_buf);
        self.svg.end_element();
    }

    fn paint_sweep_gradient(&mut self, _: ttf::colr::SweepGradient<'a>) {
        println!("Warning: sweep gradients are not supported.")
    }

    fn push_group(&mut self, mode: ttf::colr::CompositeMode) {
        self.svg.start_element("g");

        use ttf::colr::CompositeMode;
        let mode = match mode {
            CompositeMode::SourceOver => "normal",
            CompositeMode::Screen => "screen",
            CompositeMode::Overlay => "overlay",
            CompositeMode::Darken => "darken",
            CompositeMode::Lighten => "lighten",
            CompositeMode::ColorDodge => "color-dodge",
            CompositeMode::ColorBurn => "color-burn",
            CompositeMode::HardLight => "hard-light",
            CompositeMode::SoftLight => "soft-light",
            CompositeMode::Difference => "difference",
            CompositeMode::Exclusion => "exclusion",
            CompositeMode::Multiply => "multiply",
            CompositeMode::Hue => "hue",
            CompositeMode::Saturation => "saturation",
            CompositeMode::Color => "color",
            CompositeMode::Luminosity => "luminosity",
            _ => {
                println!("Warning: unsupported blend mode: {:?}", mode);
                "normal"
            }
        };
        self.svg
            .write_attribute_fmt("style", format_args!("mix-blend-mode: {}", mode));
    }

    fn pop_group(&mut self) {
        self.svg.end_element(); // g
    }

    fn translate(&mut self, tx: f32, ty: f32) {
        self.transform(ttf::Transform::new(1.0, 0.0, 0.0, 1.0, tx, ty));
    }

    fn scale(&mut self, sx: f32, sy: f32) {
        self.transform(ttf::Transform::new(sx, 0.0, 0.0, sy, 0.0, 0.0));
    }

    fn rotate(&mut self, angle: f32) {
        let cc = (angle * std::f32::consts::PI).cos();
        let ss = (angle * std::f32::consts::PI).sin();
        self.transform(ttf::Transform::new(cc, ss, -ss, cc, 0.0, 0.0));
    }

    fn skew(&mut self, skew_x: f32, skew_y: f32) {
        let x = (-skew_x * std::f32::consts::PI).tan();
        let y = (skew_y * std::f32::consts::PI).tan();
        self.transform(ttf::Transform::new(1.0, y, x, 1.0, 0.0, 0.0));
    }

    fn transform(&mut self, transform: ttf::Transform) {
        self.transforms_stack.push(self.transform);
        self.transform = ttf::Transform::combine(self.transform, transform);
    }

    fn pop_transform(&mut self) {
        if let Some(ts) = self.transforms_stack.pop() {
            self.transform = ts
        }
    }
=======
>>>>>>> cbe2d738
}

fn color_glyph(
    x: f64,
    y: f64,
    face: &ttf::Face,
    palette_index: u16,
    glyph_id: ttf::GlyphId,
    cell_size: f64,
    scale: f64,
    gradient_index: &mut usize,
    svg: &mut xmlwriter::XmlWriter,
    path_buf: &mut String,
) {
    let y = y + cell_size + face.descender() as f64 * scale;
    let transform = format!("matrix({} 0 0 {} {} {})", scale, -scale, x, y);

    svg.start_element("g");
    svg.write_attribute("transform", &transform);

    let mut painter = GlyphPainter {
        face,
        svg,
        path_buf,
        gradient_index: *gradient_index,
        palette_index,
        transform: ttf::Transform::default(),
        outline_transform: ttf::Transform::default(),
        transforms_stack: vec![ttf::Transform::default()],
    };
    face.paint_color_glyph(glyph_id, palette_index, &mut painter);
    *gradient_index = painter.gradient_index;

    svg.end_element();
}

trait XmlWriterExt {
<<<<<<< HEAD
    fn write_color_attribute(&mut self, name: &str, ts: ttf::colr::BgraColor);
    fn write_transform_attribute(&mut self, name: &str, ts: ttf::Transform);
    fn write_spread_method_attribute(&mut self, method: ttf::colr::GradientExtend);
}

impl XmlWriterExt for xmlwriter::XmlWriter {
    fn write_color_attribute(&mut self, name: &str, color: ttf::colr::BgraColor) {
        self.write_attribute_fmt(
            name,
            format_args!("rgb({}, {}, {})", color.red, color.green, color.blue),
        );
    }

    fn write_transform_attribute(&mut self, name: &str, ts: ttf::Transform) {
        if ts.is_default() {
            return;
        }

        self.write_attribute_fmt(
            name,
            format_args!(
                "matrix({} {} {} {} {} {})",
                ts.a, ts.b, ts.c, ts.d, ts.e, ts.f
            ),
        );
    }

    fn write_spread_method_attribute(&mut self, extend: ttf::colr::GradientExtend) {
        self.write_attribute(
            "spreadMethod",
            match extend {
                ttf::colr::GradientExtend::Pad => &"pad",
                ttf::colr::GradientExtend::Repeat => &"repeat",
                ttf::colr::GradientExtend::Reflect => &"reflect",
            },
=======
    fn write_color_attribute(&mut self, name: &str, ts: ttf::RgbaColor);
}

impl XmlWriterExt for xmlwriter::XmlWriter {
    fn write_color_attribute(&mut self, name: &str, color: ttf::RgbaColor) {
        self.write_attribute_fmt(
            name,
            format_args!("rgb({}, {}, {})", color.red, color.green, color.blue),
>>>>>>> cbe2d738
        );
    }
}<|MERGE_RESOLUTION|>--- conflicted
+++ resolved
@@ -156,10 +156,7 @@
                     gid,
                     cell_size,
                     scale,
-<<<<<<< HEAD
                     &mut gradient_index,
-=======
->>>>>>> cbe2d738
                     &mut svg,
                     &mut path_buf,
                 );
@@ -349,11 +346,7 @@
     }
 }
 
-<<<<<<< HEAD
 impl<'a> ttf::colr::Painter<'a> for GlyphPainter<'a> {
-=======
-impl ttf::colr::Painter for GlyphPainter<'_> {
->>>>>>> cbe2d738
     fn outline(&mut self, glyph_id: ttf::GlyphId) {
         self.path_buf.clear();
         let mut builder = Builder(self.path_buf);
@@ -362,19 +355,9 @@
             None => return,
         };
         builder.finish();
-<<<<<<< HEAD
 
         // We have to write outline using the current transform.
         self.outline_transform = self.transform;
-    }
-
-    fn paint_foreground(&mut self) {
-        // The caller must provide this color. We simply fallback to black.
-        self.paint_color(ttf::colr::BgraColor::new(0, 0, 0, 255));
-    }
-
-    fn paint_color(&mut self, color: ttf::colr::BgraColor) {
-=======
     }
 
     fn paint_foreground(&mut self) {
@@ -383,7 +366,6 @@
     }
 
     fn paint_color(&mut self, color: ttf::RgbaColor) {
->>>>>>> cbe2d738
         self.svg.start_element("path");
         self.svg.write_color_attribute("fill", color);
         let opacity = f32::from(color.alpha) / 255.0;
@@ -393,7 +375,6 @@
         self.svg.write_attribute("d", self.path_buf);
         self.svg.end_element();
     }
-<<<<<<< HEAD
 
     fn paint_linear_gradient(&mut self, gradient: ttf::colr::LinearGradient<'a>) {
         let gradient_id = format!("lg{}", self.gradient_index);
@@ -518,8 +499,6 @@
             self.transform = ts
         }
     }
-=======
->>>>>>> cbe2d738
 }
 
 fn color_glyph(
@@ -557,14 +536,13 @@
 }
 
 trait XmlWriterExt {
-<<<<<<< HEAD
-    fn write_color_attribute(&mut self, name: &str, ts: ttf::colr::BgraColor);
+    fn write_color_attribute(&mut self, name: &str, ts: ttf::RgbaColor);
     fn write_transform_attribute(&mut self, name: &str, ts: ttf::Transform);
     fn write_spread_method_attribute(&mut self, method: ttf::colr::GradientExtend);
 }
 
 impl XmlWriterExt for xmlwriter::XmlWriter {
-    fn write_color_attribute(&mut self, name: &str, color: ttf::colr::BgraColor) {
+    fn write_color_attribute(&mut self, name: &str, color: ttf::RgbaColor) {
         self.write_attribute_fmt(
             name,
             format_args!("rgb({}, {}, {})", color.red, color.green, color.blue),
@@ -593,16 +571,6 @@
                 ttf::colr::GradientExtend::Repeat => &"repeat",
                 ttf::colr::GradientExtend::Reflect => &"reflect",
             },
-=======
-    fn write_color_attribute(&mut self, name: &str, ts: ttf::RgbaColor);
-}
-
-impl XmlWriterExt for xmlwriter::XmlWriter {
-    fn write_color_attribute(&mut self, name: &str, color: ttf::RgbaColor) {
-        self.write_attribute_fmt(
-            name,
-            format_args!("rgb({}, {}, {})", color.red, color.green, color.blue),
->>>>>>> cbe2d738
         );
     }
 }